import ServerlessAppsyncPlugin from '..';
import { forEach, isEmpty, merge, set } from 'lodash';
import {
  CfnResource,
  CfnResources,
  IntrinsicFunction,
} from '../types/cloudFormation';
import {
  ApiKeyConfig,
  AppSyncConfig,
  Auth,
  CognitoAuth,
  DataSourceConfig,
  PipelineFunctionConfig,
  LambdaAuth,
  LambdaConfig,
  OidcAuth,
  ResolverConfig,
} from '../types/plugin';
import { getHostedZoneName, parseDuration } from '../utils';
import { DateTime, Duration } from 'luxon';
import { Naming } from './Naming';
import { DataSource } from './DataSource';
import { Resolver } from './Resolver';
import { PipelineFunction } from './PipelineFunction';
import { Schema } from './Schema';
import { Waf } from './Waf';
import { log } from '@serverless/utils/log';

export class Api {
  public naming: Naming;
  public functions: Record<string, Record<string, unknown>> = {};

  constructor(
    public config: AppSyncConfig,
    public plugin: ServerlessAppsyncPlugin,
  ) {
    this.naming = new Naming(this.config.name);
  }

  compile() {
    const resources: CfnResources = {};

    // TODO : Use the validator
    if (this.isExistingApi()) {
      log.info(`
          Updating an existing Graphql API.
          The following configuration options are ignored:
            - name
            - authentication
            - additionalAuthentications
            - schema
            - domain
            - apiKeys
            - xrayEnabled
            - logging
            - waf
            - tags
        `);
    }

    merge(resources, this.compileEndpoint());
    merge(resources, this.compileSchema());
    merge(resources, this.compileCustomDomain());
    merge(resources, this.compileCloudWatchLogGroup());
    merge(resources, this.compileLambdaAuthorizerPermission());
    merge(resources, this.compileWafRules());
    merge(resources, this.compileCachingResources());
    forEach(this.config.apiKeys, (key) => {
      merge(resources, this.compileApiKey(key));
    });

    forEach(this.config.dataSources, (ds) => {
      merge(resources, this.compileDataSource(ds));
    });

    forEach(this.config.pipelineFunctions, (func) => {
      merge(resources, this.compilePipelineFunctionResource(func));
    });

    forEach(this.config.resolvers, (resolver) => {
      merge(resources, this.compileResolver(resolver));
    });

    return resources;
  }

  compileEndpoint(): CfnResources {
    if (this.isExistingApi()) {
      return {};
    }
    const logicalId = this.naming.getApiLogicalId();

    const endpointResource: CfnResource = {
      Type: 'AWS::AppSync::GraphQLApi',
      Properties: {
        Name: this.config.name,
        XrayEnabled: this.config.xrayEnabled || false,
        Tags: this.getTagsConfig(),
        EnvironmentVariables: this.config.environment,
      },
    };
    // TODO : Handle the type properly
    //! authentication is always required in this context
    if (!this.config.authentication) return;
    merge(
      endpointResource.Properties,
      this.compileAuthenticationProvider(this.config.authentication),
    );

    if (this.config.additionalAuthentications.length > 0) {
      merge(endpointResource.Properties, {
        AdditionalAuthenticationProviders:
          this.config.additionalAuthentications.map((provider) =>
            this.compileAuthenticationProvider(provider, true),
          ),
      });
    }

    if (this.config.logging && this.config.logging.enabled !== false) {
      const logicalIdCloudWatchLogsRole =
        this.naming.getLogGroupRoleLogicalId();
      set(endpointResource, 'Properties.LogConfig', {
        CloudWatchLogsRoleArn: this.config.logging.roleArn || {
          'Fn::GetAtt': [logicalIdCloudWatchLogsRole, 'Arn'],
        },
        FieldLogLevel: this.config.logging.level,
        ExcludeVerboseContent: this.config.logging.excludeVerboseContent,
      });
    }

    if (this.config.visibility) {
      merge(endpointResource.Properties, {
        Visibility: this.config.visibility,
      });
    }

    if (this.config.introspection !== undefined) {
      merge(endpointResource.Properties, {
        IntrospectionConfig: this.config.introspection ? 'ENABLED' : 'DISABLED',
      });
    }

    if (this.config.queryDepthLimit !== undefined) {
      merge(endpointResource.Properties, {
        QueryDepthLimit: this.config.queryDepthLimit,
      });
    }

    if (this.config.resolverCountLimit !== undefined) {
      merge(endpointResource.Properties, {
        ResolverCountLimit: this.config.resolverCountLimit,
      });
    }

    const resources = {
      [logicalId]: endpointResource,
    };

    return resources;
  }

  compileCloudWatchLogGroup(): CfnResources {
    if (
      !this.config.logging ||
      this.config.logging.enabled === false ||
      this.isExistingApi()
    ) {
      return {};
    }

    const logGroupLogicalId = this.naming.getLogGroupLogicalId();
    const roleLogicalId = this.naming.getLogGroupRoleLogicalId();
    const policyLogicalId = this.naming.getLogGroupPolicyLogicalId();
    const apiLogicalId = this.naming.getApiLogicalId();

    return {
      [logGroupLogicalId]: {
        Type: 'AWS::Logs::LogGroup',
        Properties: {
          LogGroupName: {
            'Fn::Join': [
              '/',
              ['/aws/appsync/apis', { 'Fn::GetAtt': [apiLogicalId, 'ApiId'] }],
            ],
          },
          RetentionInDays:
            this.config.logging.retentionInDays ||
            this.plugin.serverless.service.provider.logRetentionInDays,
        },
      },
      [policyLogicalId]: {
        Type: 'AWS::IAM::Policy',
        Properties: {
          PolicyName: `${policyLogicalId}`,
          Roles: [{ Ref: roleLogicalId }],
          PolicyDocument: {
            Version: '2012-10-17',
            Statement: [
              {
                Effect: 'Allow',
                Action: [
                  'logs:CreateLogGroup',
                  'logs:CreateLogStream',
                  'logs:PutLogEvents',
                ],
                Resource: [
                  {
                    'Fn::GetAtt': [logGroupLogicalId, 'Arn'],
                  },
                ],
              },
            ],
          },
        },
      },
      [roleLogicalId]: {
        Type: 'AWS::IAM::Role',
        Properties: {
          AssumeRolePolicyDocument: {
            Version: '2012-10-17',
            Statement: [
              {
                Effect: 'Allow',
                Principal: {
                  Service: ['appsync.amazonaws.com'],
                },
                Action: ['sts:AssumeRole'],
              },
            ],
          },
        },
      },
    };
  }

  compileSchema() {
    if (!this.config.schema || this.isExistingApi()) {
      return {};
    }
    const schema = new Schema(this, this.config.schema);
    return schema.compile();
  }

  compileCustomDomain(): CfnResources {
    const { domain } = this.config;

    if (
      !domain ||
      domain.enabled === false ||
      domain.useCloudFormation === false ||
      this.isExistingApi()
    ) {
      return {};
    }

    const domainNameLogicalId = this.naming.getDomainNameLogicalId();
    const domainAssocLogicalId = this.naming.getDomainAssociationLogicalId();
    const domainCertificateLogicalId =
      this.naming.getDomainCertificateLogicalId();

    const resources = {
      [domainNameLogicalId]: {
        Type: 'AWS::AppSync::DomainName',
        DeletionPolicy: domain.retain ? 'Retain' : 'Delete',
        Properties: {
          CertificateArn: domain.certificateArn || {
            Ref: domainCertificateLogicalId,
          },
          DomainName: domain.name,
        },
      },
      [domainAssocLogicalId]: {
        Type: 'AWS::AppSync::DomainNameApiAssociation',
        DeletionPolicy: domain.retain ? 'Retain' : 'Delete',
        Properties: {
          ApiId: this.getApiId(),
          DomainName: domain.name,
        },
        DependsOn: [domainNameLogicalId],
      },
    };

    if (!domain.certificateArn) {
      merge(resources, {
        [domainCertificateLogicalId]: {
          Type: 'AWS::CertificateManager::Certificate',
          DeletionPolicy: domain.retain ? 'Retain' : 'Delete',
          Properties: {
            DomainName: domain.name,
            ValidationMethod: 'DNS',
            DomainValidationOptions: [
              {
                DomainName: domain.name,
                HostedZoneId: domain.hostedZoneId,
              },
            ],
          },
        },
      });
    }

    if (domain.route53 !== false) {
      const hostedZoneName =
        domain.hostedZoneName || getHostedZoneName(domain.name);

      const domainRoute53Record =
        this.naming.getDomainReoute53RecordLogicalId();

      merge(resources, {
        [domainRoute53Record]: {
          Type: 'AWS::Route53::RecordSet',
          DeletionPolicy: domain.retain ? 'Retain' : 'Delete',
          Properties: {
            ...(domain.hostedZoneId
              ? { HostedZoneId: domain.hostedZoneId }
              : { HostedZoneName: hostedZoneName }),
            Name: domain.name,
            Type: 'A',
            AliasTarget: {
              HostedZoneId: {
                'Fn::GetAtt': [domainNameLogicalId, 'HostedZoneId'],
              },
              DNSName: {
                'Fn::GetAtt': [domainNameLogicalId, 'AppSyncDomainName'],
              },
              EvaluateTargetHealth: false,
            },
          },
        },
      });
    }

    return resources;
  }

  compileLambdaAuthorizerPermission(): CfnResources {
    if (!this.config.authentication || this.isExistingApi()) {
      return {};
    }

    const lambdaAuth = [
      ...this.config.additionalAuthentications,
      this.config.authentication,
    ].find(({ type }) => type === 'AWS_LAMBDA') as LambdaAuth | undefined;

    if (!lambdaAuth) {
      return {};
    }

    const logicalId = this.naming.getLambdaAuthLogicalId();
    const apiLogicalId = this.naming.getApiLogicalId();

    return {
      [logicalId]: {
        Type: 'AWS::Lambda::Permission',
        Properties: {
          Action: 'lambda:InvokeFunction',
          FunctionName: this.getLambdaArn(
            lambdaAuth.config,
            this.naming.getAuthenticationEmbeddedLamdbaName(),
          ),
          Principal: 'appsync.amazonaws.com',
          SourceArn: { Ref: apiLogicalId },
        },
      },
    };
  }

  compileApiKey(config: ApiKeyConfig) {
    if (this.isExistingApi()) {
      return {};
    }
    const { name, expiresAt, expiresAfter, description, apiKeyId } = config;

    const startOfHour = DateTime.now().setZone('UTC').startOf('hour');
    let expires: DateTime;
    if (expiresAfter) {
      let duration = parseDuration(expiresAfter);
      // Minimum duration is 1 day from 'now'
      // However, api key expiry is rounded down to the hour.
      // meaning the minimum expiry date is in fact 25 hours
      // We accept 24h durations for simplicity of use
      // but fix them to be 25
      // Anything < 24h will be kept to make sure the validation fails later
      if (duration.as('hours') >= 24 && duration.as('hours') < 25) {
        duration = Duration.fromDurationLike({ hours: 25 });
      }
      expires = startOfHour.plus(duration);
    } else if (expiresAt) {
      expires = DateTime.fromISO(expiresAt);
    } else {
      // 1 year by default
      expires = startOfHour.plus({ days: 365 });
    }

    if (
      expires < DateTime.now().plus({ day: 1 }) ||
      expires > DateTime.now().plus({ years: 365 })
    ) {
      throw new Error(
        `Api Key ${name} must be valid for a minimum of 1 day and a maximum of 365 days.`,
      );
    }

    const logicalIdApiKey = this.naming.getApiKeyLogicalId(name);

    return {
      [logicalIdApiKey]: {
        Type: 'AWS::AppSync::ApiKey',
        Properties: {
          ApiId: this.getApiId(),
          Description: description || name,
          Expires: Math.round(expires.toMillis() / 1000),
          ApiKeyId: apiKeyId,
        },
      },
    };
  }

  compileCachingResources(): CfnResources {
    if (
      !this.config.caching ||
      this.config.caching?.enabled === false ||
      this.isExistingApi()
    ) {
      return {};
    }

    const cacheConfig = this.config.caching;
    const logicalId = this.naming.getCachingLogicalId();

    return {
      [logicalId]: {
        Type: 'AWS::AppSync::ApiCache',
        Properties: {
          ApiCachingBehavior: cacheConfig.behavior,
          ApiId: this.getApiId(),
          AtRestEncryptionEnabled: cacheConfig.atRestEncryption || false,
          TransitEncryptionEnabled: cacheConfig.transitEncryption || false,
          Ttl: cacheConfig.ttl || 3600,
          Type: cacheConfig.type || 'T2_SMALL',
        },
      },
    };
  }

  compileDataSource(dsConfig: DataSourceConfig): CfnResources {
    const dataSource = new DataSource(this, dsConfig);
    return dataSource.compile();
  }

  compileResolver(resolverConfig: ResolverConfig): CfnResources {
    const resolver = new Resolver(this, resolverConfig);
    return resolver.compile();
  }

  compilePipelineFunctionResource(
    config: PipelineFunctionConfig,
  ): CfnResources {
    const func = new PipelineFunction(this, config);
    return func.compile();
  }

  compileWafRules() {
    if (
      !this.config.waf ||
      this.config.waf?.enabled === false ||
      this.isExistingApi()
    ) {
      return {};
    }

    const waf = new Waf(this, this.config.waf);
    return waf.compile();
  }

  getApiId() {
    if (this.config.apiId) {
      return this.config.apiId;
    }
    const logicalIdGraphQLApi = this.naming.getApiLogicalId();
    return {
      'Fn::GetAtt': [logicalIdGraphQLApi, 'ApiId'],
    };
  }

  isExistingApi() {
    return !!this.config?.apiId;
  }

  getUserPoolConfig(auth: CognitoAuth, isAdditionalAuth = false) {
    const userPoolConfig = {
      AwsRegion: auth.config.awsRegion || { 'Fn::Sub': '${AWS::Region}' },
      UserPoolId: auth.config.userPoolId,
      AppIdClientRegex: auth.config.appIdClientRegex,
      ...(!isAdditionalAuth
        ? {
            // Default action is the one passed in the config
            // or 'ALLOW'
            DefaultAction: auth.config.defaultAction || 'ALLOW',
          }
        : {}),
    };

    return userPoolConfig;
  }

  getOpenIDConnectConfig(auth: OidcAuth) {
    if (!auth.config) {
      return;
    }

    const openIdConnectConfig = {
      Issuer: auth.config.issuer,
      ClientId: auth.config.clientId,
      IatTTL: auth.config.iatTTL,
      AuthTTL: auth.config.authTTL,
    };

    return openIdConnectConfig;
  }

  getLambdaAuthorizerConfig(auth: LambdaAuth) {
    if (!auth.config) {
      return;
    }

    const lambdaAuthorizerConfig = {
      AuthorizerUri: this.getLambdaArn(
        auth.config,
        this.naming.getAuthenticationEmbeddedLamdbaName(),
      ),
      IdentityValidationExpression: auth.config.identityValidationExpression,
      AuthorizerResultTtlInSeconds: auth.config.authorizerResultTtlInSeconds,
    };

    return lambdaAuthorizerConfig;
  }

  getTagsConfig() {
    if (!this.config.tags || isEmpty(this.config.tags)) {
      return undefined;
    }

    const tags = this.config.tags;
    return Object.keys(this.config.tags).map((key) => ({
      Key: key,
      Value: tags[key],
    }));
  }

  compileAuthenticationProvider(provider: Auth, isAdditionalAuth = false) {
    const { type } = provider;
    const authPrivider = {
      AuthenticationType: type,
    };

    if (type === 'AMAZON_COGNITO_USER_POOLS') {
      merge(authPrivider, {
        UserPoolConfig: this.getUserPoolConfig(provider, isAdditionalAuth),
      });
    } else if (type === 'OPENID_CONNECT') {
      merge(authPrivider, {
        OpenIDConnectConfig: this.getOpenIDConnectConfig(provider),
      });
    } else if (type === 'AWS_LAMBDA') {
      merge(authPrivider, {
        LambdaAuthorizerConfig: this.getLambdaAuthorizerConfig(provider),
      });
    }

    return authPrivider;
  }

  getLambdaArn(config: LambdaConfig, embededFunctionName: string) {
    if ('functionArn' in config) {
      return config.functionArn;
    } else if ('functionName' in config) {
      return this.generateLambdaArn(config.functionName, config.functionAlias);
    } else if ('function' in config) {
      this.functions[embededFunctionName] = config.function;
      return this.generateLambdaArn(embededFunctionName);
    }

    throw new Error(
      'You must specify either `functionArn`, `functionName` or `function` for lambda definitions.',
    );
  }

  generateLambdaArn(
    functionName: string,
    functionAlias?: string,
  ): IntrinsicFunction {
    const lambdaLogicalId = this.plugin.serverless
      .getProvider('aws')
      .naming.getLambdaLogicalId(functionName);
    const lambdaArn = { 'Fn::GetAtt': [lambdaLogicalId, 'Arn'] };

    return functionAlias
      ? { 'Fn::Join': [':', [lambdaArn, functionAlias]] }
      : lambdaArn;
  }

  // TODO : Make those required (remove || {})
  hasDataSource(name: string) {
    return name in (this.config.dataSources || {});
  }

  hasPipelineFunction(name: string) {
    return name in (this.config.pipelineFunctions || {});
  }
<<<<<<< HEAD

  //? I understand why you made those optional, but I'd rather keep them as required.
  //? If you look here, those are actually already optional from a config point of view.
  //? Then, getAppSyncConfig() makes sure to fill them with empty {}
  //? if needed for when it's injected in the compiler.
=======
  //? I understand why you made those optional, but I'd rather keep them as required.
  //? If you look here, those are actually already optional from a config point of view.
  //? Then, getAppSyncConfig() makes sure to fill them with empty {} if needed for when it's injected in the compiler.
  // https://github.com/sid88in/serverless-appsync-plugin/blob/05164d8847a554d56bb73590fdc35bf0bda5198e/src/getAppSyncConfig.ts#L36-L46
>>>>>>> 8ba627b8
}<|MERGE_RESOLUTION|>--- conflicted
+++ resolved
@@ -610,16 +610,8 @@
   hasPipelineFunction(name: string) {
     return name in (this.config.pipelineFunctions || {});
   }
-<<<<<<< HEAD
-
-  //? I understand why you made those optional, but I'd rather keep them as required.
-  //? If you look here, those are actually already optional from a config point of view.
-  //? Then, getAppSyncConfig() makes sure to fill them with empty {}
-  //? if needed for when it's injected in the compiler.
-=======
   //? I understand why you made those optional, but I'd rather keep them as required.
   //? If you look here, those are actually already optional from a config point of view.
   //? Then, getAppSyncConfig() makes sure to fill them with empty {} if needed for when it's injected in the compiler.
   // https://github.com/sid88in/serverless-appsync-plugin/blob/05164d8847a554d56bb73590fdc35bf0bda5198e/src/getAppSyncConfig.ts#L36-L46
->>>>>>> 8ba627b8
 }