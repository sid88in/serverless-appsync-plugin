import { BuildOptions } from 'esbuild';
import {
  Auth,
  DomainConfig,
  ApiKeyConfig,
  LoggingConfig,
  CachingConfig,
  WafConfig,
  SyncConfig,
  DsHttpConfig,
  DsDynamoDBConfig,
  DsRelationalDbConfig,
  DsOpenSearchConfig,
  DsLambdaConfig,
  DsEventBridgeConfig,
  DsNone,
  Substitutions,
  EnvironmentVariables,
} from './common';
export * from './common';

export type AppSyncConfig = {
  name: string;
  authentication?: Auth;
  additionalAuthentications: Auth[];
  schema?: string[];
  domain?: DomainConfig;
  apiKeys?: Record<string, ApiKeyConfig>;
  dataSources: Record<string, DataSourceConfig>;
  resolvers: Record<string, ResolverConfig>;
  pipelineFunctions: Record<string, PipelineFunctionConfig>;
  substitutions?: Substitutions;
  environment?: EnvironmentVariables;
  xrayEnabled?: boolean;
  logging?: LoggingConfig;
  caching?: CachingConfig;
  waf?: WafConfig;
  tags?: Record<string, string>;
<<<<<<< HEAD
  apiId?: string | IntrinsicFunction;
=======
  visibility?: 'GLOBAL' | 'PRIVATE';
  esbuild?: BuildOptions | false;
  introspection?: boolean;
  queryDepthLimit?: number;
  resolverCountLimit?: number;
>>>>>>> 98b6b83d
};

export type BaseResolverConfig = {
  field: string;
  type: string;
  request?: string | false;
  response?: string | false;
  code?: string;
  caching?:
    | {
        ttl?: number;
        keys?: string[];
      }
    | boolean;
  sync?: SyncConfig;
  substitutions?: Substitutions;
};

export type ResolverConfig = UnitResolverConfig | PipelineResolverConfig;

export type UnitResolverConfig = BaseResolverConfig & {
  kind: 'UNIT';
  dataSource: string;
  maxBatchSize?: number;
};

export type PipelineResolverConfig = BaseResolverConfig & {
  kind?: 'PIPELINE';
  functions: string[];
};

export type DataSourceConfig = {
  name: string;
  description?: string;
} & (
  | DsHttpConfig
  | DsDynamoDBConfig
  | DsRelationalDbConfig
  | DsOpenSearchConfig
  | DsLambdaConfig
  | DsEventBridgeConfig
  | DsNone
);

export type PipelineFunctionConfig = {
  name: string;
  dataSource: string;
  description?: string;
  code?: string;
  request?: string;
  response?: string;
  maxBatchSize?: number;
  substitutions?: Substitutions;
  sync?: SyncConfig;
};
export { Substitutions };<|MERGE_RESOLUTION|>--- conflicted
+++ resolved
@@ -36,15 +36,12 @@
   caching?: CachingConfig;
   waf?: WafConfig;
   tags?: Record<string, string>;
-<<<<<<< HEAD
   apiId?: string | IntrinsicFunction;
-=======
   visibility?: 'GLOBAL' | 'PRIVATE';
   esbuild?: BuildOptions | false;
   introspection?: boolean;
   queryDepthLimit?: number;
   resolverCountLimit?: number;
->>>>>>> 98b6b83d
 };
 
 export type BaseResolverConfig = {
