--- conflicted
+++ resolved
@@ -1390,30 +1390,21 @@
     const logicalIdGraphQLApi = this.getLogicalId(config, RESOURCE_API);
     const logicalIdGraphQLApiUrlOutput = this.getLogicalId(config, RESOURCE_URL);
     const logicalIdGraphQLApiIdOutput = this.getLogicalId(config, RESOURCE_API_ID);
-<<<<<<< HEAD
-    return {
-      [logicalIdGraphQLApiUrlOutput]: {
-        Value: { 'Fn::GetAtt': [logicalIdGraphQLApi, 'GraphQLUrl'] },
-        Export: {
-          Name: { 'Fn::Sub': `\${AWS::StackName}-${logicalIdGraphQLApiUrlOutput}` },
-        },
-      },
-      [logicalIdGraphQLApiIdOutput]: {
-        Value: { 'Fn::GetAtt': [logicalIdGraphQLApi, 'ApiId'] },
-        Export: {
-          Name: { 'Fn::Sub': `\${AWS::StackName}-${logicalIdGraphQLApiIdOutput}` },
-        },
-=======
     const results = {
       [logicalIdGraphQLApiIdOutput]: {
         Value: config.apiId || { 'Fn::GetAtt': [logicalIdGraphQLApi, 'ApiId'] },
->>>>>>> 17fbe498
+        Export: {
+          Name: { 'Fn::Sub': `\${AWS::StackName}-${logicalIdGraphQLApiIdOutput}` },
+        },
       },
     };
     // output the URL if we are not updating a specific API endpoint
     if (!config.apiId) {
       results[[logicalIdGraphQLApiUrlOutput]] = {
         Value: { 'Fn::GetAtt': [logicalIdGraphQLApi, 'GraphQLUrl'] },
+        Export: {
+          Name: { 'Fn::Sub': `\${AWS::StackName}-${logicalIdGraphQLApiUrlOutput}` },
+        },
       };
     }
     return results;
