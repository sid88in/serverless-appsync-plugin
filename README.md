[![Tests](https://github.com/sid88in/serverless-appsync-plugin/workflows/Tests/badge.svg)](https://github.com/sid88in/serverless-appsync-plugin/actions?query=workflow%3ATests) <!-- ALL-CONTRIBUTORS-BADGE:START - Do not remove or modify this section -->
[![All Contributors](https://img.shields.io/badge/all_contributors-70-orange.svg?style=flat-square)](#contributors-)
<!-- ALL-CONTRIBUTORS-BADGE:END -->

Deploy [AppSync](https://aws.amazon.com/appsync) API's in minutes using this [Serverless](https://www.serverless.com/) plugin.

# Getting Started

Be sure to check out all that [AWS AppSync](https://aws.amazon.com/appsync) has to offer. Here are a few resources to help you understand everything needed to get started!

- [Mapping Templates](https://docs.aws.amazon.com/appsync/latest/devguide/resolver-mapping-template-reference.html) - Not sure how to create Mapping Templates for **DynamoDB**, **Lambda** or **Elasticsearch**? Here's a great place to start!
- [Data Sources and Resolvers](https://docs.aws.amazon.com/appsync/latest/devguide/tutorials.html) - Get more information on what data sources are supported and how to set them up!
- [Security](https://docs.aws.amazon.com/appsync/latest/devguide/security.html) - Checkout this guide to find out more information on securing your API endpoints with AWS_IAM or Cognito User Pools!

# Minimum requirements

<<<<<<< HEAD
* [Node.js v8 or higher](https://nodejs.org)
* [Serverless v1.83.3 or higher](https://github.com/serverless/serverless)
=======
- [Node.js v8 or higher](https://nodejs.org)
- [Serverless v1.30.0 or higher](https://github.com/serverless/serverless)
>>>>>>> 826578f0

# Installation & Configuration

Install the plugin via [Yarn](https://yarnpkg.com/lang/en/docs/install/)

```bash
yarn add serverless-appsync-plugin --dev
```

or via [NPM](https://docs.npmjs.com/cli/install)

```bash
npm install serverless-appsync-plugin --save-dev
```

## Configuring the plugin

Add `serverless-appsync-plugin` to the plugins section of `serverless.yml`

```yaml
plugins:
   - serverless-appsync-plugin
```

Add the following config to the custom section of `serverless.yml` and update it accordingly to your needs

```yaml
custom:
  appSync:
    name: # defaults to api
    domain: # custom domain. See the Custom Domains section below
      name: api.example.com
      certificateArn: arn:aws:acm:us-east-1123456789:certificate/1c4e4c36-9a63-4685-94b7-e873402baca3
    # apiKey # only required for update-appsync/delete-appsync
    # apiId # if provided, will update the specified API.
    authenticationType: API_KEY or AWS_IAM or AMAZON_COGNITO_USER_POOLS or OPENID_CONNECT or AWS_LAMBDA
    schema: # schema file or array of files to merge, defaults to schema.graphql (glob pattern is acceptable)
    # Caching options. Disabled by default
    # read more at https://aws.amazon.com/blogs/mobile/appsync-caching-transactions/
    # and https://docs.aws.amazon.com/AWSCloudFormation/latest/UserGuide/aws-resource-appsync-apicache.html
    caching:
      behavior: FULL_REQUEST_CACHING # or PER_RESOLVER_CACHING. Required
      ttl: 3600 # The TTL of the cache. Optional. Default: 3600
      atRestEncryption: # Bool, Optional. Enable at rest encryption. disabled by default.
      transitEncryption: # Bool, Optional. Enable transit encryption. disabled by default.
      type: 'T2_SMALL' # Cache instance size. Optional. Default: 'T2_SMALL'
    # if AMAZON_COGNITO_USER_POOLS
    userPoolConfig:
      awsRegion: # defaults to provider region
      defaultAction: # required # ALLOW or DENY
      userPoolId: # required # user pool ID
      appIdClientRegex: # optional
    # if AWS_LAMBDA
    lambdaAuthorizerConfig:
      functionName: # The function name in your serverless.yml. Ignored if lambdaFunctionArn is provided.
      functionAlias: # optional, used with functionName
      lambdaFunctionArn: # required if functionName is not defined
      identityValidationExpression: # optional
      authorizerResultTtlInSeconds: # optional
    # if OPENID_CONNECT
    openIdConnectConfig:
      issuer:
      clientId:
      iatTTL:
      authTTL:

    apiKeys:
      - name: john # name of the api key
        description: 'My api key'
        expiresAfter: 30d # api key life time
      - name: jane
        description: "Jane's api key"
        expiresAt: '2021-03-09T16:00:00+00:00'
    # Array of additional authentication providers
    additionalAuthenticationProviders:
      - authenticationType: API_KEY
      - authenticationType: AWS_IAM
      - authenticationType: OPENID_CONNECT
        openIdConnectConfig:
          issuer:
          clientId:
          iatTTL:
          authTTL:
      - authenticationType: AMAZON_COGNITO_USER_POOLS
        userPoolConfig:
          awsRegion: # defaults to provider region
          userPoolId: # required # user pool ID
          appIdClientRegex: # optional
      - authenticationType: AWS_LAMBDA
        lambdaAuthorizerConfig:
          functionName: # The function name in your serverless.yml. Ignored if lambdaFunctionArn is provided.
          functionAlias: # optional, used with functionName
          lambdaFunctionArn: # required if functionName is not defined
          identityValidationExpression: # optional
          authorizerResultTtlInSeconds: # optional
    logConfig:
      loggingRoleArn: { Fn::GetAtt: [AppSyncLoggingServiceRole, Arn] } # Where AppSyncLoggingServiceRole is a role with CloudWatch Logs write access
      level: ERROR # Logging Level: NONE | ERROR | ALL
      excludeVerboseContent: false # Bool, Optional. Enable ExcludeVerboseContent. disabled by default(= Include verbose content in logs is default).
    defaultMappingTemplates: # default templates. Useful for Lambda templates that are often repetitive. Will be used if the template is not specified in a resolver
      request: my.request.template.tpl # or, e.g: false for Direct lambdas
      response: my.response.template.tpl # or e.g.: false for Direct lambdas
    mappingTemplatesLocation: # defaults to mapping-templates
    mappingTemplates:
      - dataSource: # data source name
        type: # type name in schema (e.g. Query, Mutation, Subscription, or a custom type e.g. User)
        field: getUserInfo
        # kind: UNIT (default, not required) or PIPELINE (required for pipeline resolvers)
        functions: # array of functions if kind === 'PIPELINE'
          -  # function name
        request: # request mapping template name | defaults to `defaultMappingTemplates.request` or {type}.{field}.request.vtl
        response: # response mapping template name | defaults to `defaultMappingTemplates.response` or {type}.{field}.response.vtl
        maxBatchSize: # maximum number of requests for BatchInvoke operations
        # When caching is enaled with `PER_RESOLVER_CACHING`,
        # the caching options of the resolver.
        # Disabled by default.
        # Accepted values:
        # - `true`: cache enabled with global `ttl` and default `keys`
        # - an object with the following keys:
        #    - ttl: The ttl of this particular resolver. Optional. Defaults to global ttl
        #    - keys: The keys to use for the cache. Optionnal. Defaults to a hash of the
        #            $context.arguments and $context.identity
        caching:
          keys: # array. A list of VTL variables to use as cache key.
            - '$context.identity.sub'
            - '$context.arguments.id'
          ttl: 1000 # override the ttl for this resolver. (default comes from global config)
        # When versioning is enabled with `versioned` on the datasource,
        # the datasync options of the resolver.
        # Disabled by default.
        # Accepted values:
        # - `true`: sync enabled with default ConflictDetection VERSION
        # - an object with the following keys:
        #    - conflictDetection: The Conflict Detection strategy to use.
        #    - functionName: The function name in your serverless.yml. Ignored if lambdaFunctionArn is provided.
        #    - lambdaFunctionArn: The Arn for the Lambda function to use as the Conflict Handler.
        #    - conflictHandler: The Conflict Resolution strategy to perform in the event of a conflict.
        sync:
          conflictDetection: VERSION # https://docs.aws.amazon.com/AWSCloudFormation/latest/UserGuide/aws-properties-appsync-resolver-syncconfig.html
          conflictHandler: OPTIMISTIC_CONCURRENCY # when not using lambda conflict handler choose The Conflict Resolution strategy to perform in the event of a conflict. OPTIMISTIC_CONCURRENCY / AUTOMERGE / LAMBDA
          functionName: graphql # The function name in your serverless.yml. Ignored if lambdaFunctionArn is provided.
          lambdaFunctionArn: 'arn:aws:lambda:{REGION}:{ACCOUNT_ID}:myFunction'

      - ${file({fileLocation}.yml)} # link to a file with arrays of mapping templates
    functionConfigurationsLocation: # defaults to mappingTemplatesLocation (mapping-templates)
    functionConfigurations:
      - name: # function name
        dataSource: # data source name
        request: # request mapping template name | defaults to {name}.request.vtl
        response: # reponse mapping template name | defaults to {name}.response.vtl
        maxBatchSize: # maximum number of requests for BatchInvoke operations
    dataSources:
      - type: NONE
        name: none
      - type: AMAZON_DYNAMODB
        name: # data source name
        description: # DynamoDB Table Description
        config:
          tableName: { Ref: MyTable } # Where MyTable is a dynamodb table defined in Resources
          serviceRoleArn: { Fn::GetAtt: [AppSyncDynamoDBServiceRole, Arn] } # Where AppSyncDynamoDBServiceRole is an IAM role defined in Resources
          iamRoleStatements: # custom IAM Role statements for this DataSource. Ignored if `serviceRoleArn` is present. Auto-generated if both `serviceRoleArn` and `iamRoleStatements` are omitted
            - Effect: 'Allow'
              Action:
                - 'dynamodb:GetItem'
              Resource:
                - 'arn:aws:dynamodb:{REGION}:{ACCOUNT_ID}:myTable'
                - 'arn:aws:dynamodb:{REGION}:{ACCOUNT_ID}:myTable/*'
          # Versioned DataSource configuration
          versioned: false # (default, not required)
          # When you enable versioning on a DynamoDB data source, you specify the following fields
          # read more at https://docs.aws.amazon.com/AWSCloudFormation/latest/UserGuide/aws-properties-appsync-datasource-deltasyncconfig.html
          # deltaSyncConfig:
          #   baseTableTTL: 0 # (default, not required) # The amount of time (in minutes) items should be kept in the base table when deleted. Set to 0 to delete items in the base table immediately
          #   deltaSyncTableName: { Ref: MyTableDelta } # required # The Delta Sync table name
          #   deltaSyncTableTTL: 60 # (default, not required) # The amount of time (in minutes) the delta sync table will keep track of changes

          region: # Overwrite default region for this data source
      - type: RELATIONAL_DATABASE
        name: # data source name
        description: # data source description
        config:
          dbClusterIdentifier: { Ref: RDSCluster } # The identifier for RDSCluster. Where RDSCluster is the cluster defined in Resources
          awsSecretStoreArn: { Ref: RDSClusterSecret } # The RDSClusterSecret ARN. Where RDSClusterSecret is the cluster secret defined in Resources
          serviceRoleArn: { Fn::GetAtt: [RelationalDbServiceRole, Arn] } # Where RelationalDbServiceRole is an IAM role defined in Resources
          databaseName: # optional database name
          schema: # optional database schema
          iamRoleStatements: # custom IAM Role statements for this DataSource. Ignored if `serviceRoleArn` is present. Auto-generated if both `serviceRoleArn` and `iamRoleStatements` are omitted
            - Effect: 'Allow'
              Action:
                - 'rds-data:DeleteItems'
                - 'rds-data:ExecuteSql'
                - 'rds-data:ExecuteStatement'
                - 'rds-data:GetItems'
                - 'rds-data:InsertItems'
                - 'rds-data:UpdateItems'
              Resource:
                - 'arn:aws:rds:{REGION}:{ACCOUNT_ID}:cluster:mydbcluster'
                - 'arn:aws:rds:{REGION}:{ACCOUNT_ID}:cluster:mydbcluster:*'
            - Effect: 'Allow'
              Action:
                - 'secretsmanager:GetSecretValue'
              Resource:
                - 'arn:aws:secretsmanager:{REGION}:{ACCOUNT_ID}:secret:mysecret'
                - 'arn:aws:secretsmanager:{REGION}:{ACCOUNT_ID}:secret:mysecret:*'

          region: # Overwrite default region for this data source
      - type: AMAZON_ELASTICSEARCH
        name: # data source name
        description: 'ElasticSearch'
        config:
          domain: # a reference to a resource of type `AWS::Elasticsearch::Domain`
          endpoint: # required if `domain` not provided. Ex: "https://{XXX}.{REGION}.es.amazonaws.com"
          serviceRoleArn: { Fn::GetAtt: [AppSyncESServiceRole, Arn] } # Where AppSyncESServiceRole is an IAM role defined in Resources
          iamRoleStatements: # custom IAM Role statements for this DataSource. Ignored if `serviceRoleArn` is present. Auto-generated if both `serviceRoleArn` and `iamRoleStatements` are omitted
            - Effect: 'Allow'
              Action:
                - 'es:ESHttpGet'
              Resource:
                - 'arn:aws:es:{REGION}:{ACCOUNT_ID}:{DOMAIN}'
      - type: AWS_LAMBDA
        name: # data source name
        description: 'Lambda DataSource'
        config:
          functionName: graphql # The function name in your serverless.yml. Ignored if lambdaFunctionArn is provided.
          lambdaFunctionArn: { Fn::GetAtt: [GraphqlLambdaFunction, Arn] } # Where GraphqlLambdaFunction is the lambda function cloudformation resource created by serverless for the serverless function named graphql
          serviceRoleArn: { Fn::GetAtt: [AppSyncLambdaServiceRole, Arn] } # Where AppSyncLambdaServiceRole is an IAM role defined in Resources
          iamRoleStatements: # custom IAM Role statements for this DataSource. Ignored if `serviceRoleArn` is present. Auto-generated if both `serviceRoleArn` and `iamRoleStatements` are omitted
            - Effect: 'Allow'
              Action:
                - 'lambda:invokeFunction'
              Resource:
                - 'arn:aws:lambda:{REGION}:{ACCOUNT_ID}:myFunction'
                - 'arn:aws:lambda:{REGION}:{ACCOUNT_ID}:myFunction:*'
      - type: HTTP
        name: # data source name
        description: 'Http endpoint'
        config:
          endpoint: # required # "https://{DOMAIN}/{PATH}"
      - ${file({dataSources}.yml)} # link to a file with an array or object of datasources
    substitutions: # allows to pass variables from here to velocity templates
      # ${exampleVar1} will be replaced with given value in all mapping templates
      exampleVar1: '${self:service.name}'
      exampleVar2: { 'Fn::ImportValue': 'Some-external-stuff' }
    xrayEnabled: true # Bool, Optional. Enable X-Ray. disabled by default.
    wafConfig:
      enabled: true
      name: AppSyncWaf
      defaultAction: Allow # or Block. Defaults to Allow
      description: 'My AppSync Waf rules'
      rules:
        - throttle: 100
        - disableIntrospection
        - name: UsOnly
          action: Block # Allow, Block, or Count
          statement:
            NotStatement:
              Statement:
                GeoMatchStatement:
                  CountryCodes:
                    - US

    tags: # Tags to be added to AppSync
      key1: value1
      key2: value2
```

> Be sure to replace all variables that have been commented out, or have an empty value.

### Working with existing APIs

If you already have an API created in AppSync through the UI or from a different CF stack
and want to manage it via Serverless then the plugin can also support that.

There is an optional _apiId_ parameter that you can use to specify the ID of an existing AppSync API:

```yaml
custom:
  appSync:
    # ...
    apiId: 1234abcd
    # ...
```

Without _apiId_ parameter the plugin will create a different endpoint with the same name alongside the original one.

You can find the _apiId_ value in the AppSync console, just open your existing AppSync API
and go to Settings.

In that case, the plugin will not attempt to create a new endpoint for you, instead, it will attach all newly configured resources to the
existing endpoint.

The following configuration options are only associated with the creation of a new AppSync endpoint
and will be ignored if you provide _apiId_ parameter:

- name
- authenticationType
- userPoolConfig
- openIdConnectConfig
- additionalAuthenticationProviders
- logConfig
- tags
- xrayEnabled
- apiKeys
- wafConfig

So later, if you wanted to change the name of the API, or add some tags, or change the logging configuration,
anything from the list above you would have to do that via a different method, for example from the UI.

If the existing API already contains schema and resolvers those will be completely replaced by the new
schema and resolvers from the code.

If the existing API already contains data sources, those data sources will remain untouched unless they have the same
names as the data sources in the code, in which case they will be replaced with the ones from the code.

> **Note:** You should never set the apiId of an API that was previously deployed with the same serverless stack, otherwise, it would be deleted. That is because the resource would be removed from the stack.
>
> Only use the apiId parameter if you know what you are doing.

### Multiple APIs

If you have multiple APIs and do not want to split this up into another CloudFormation stack, simply change the `appSync` configuration property from an object into an array of objects:

```yaml
custom:
  appSync:
    - name: private-appsync-endpoint
      schema: AppSync/schema.graphql # or something like AppSync/private/schema.graphql
      authenticationType: OPENID_CONNECT
      openIdConnectConfig:
      ...
      serviceRole: AuthenticatedAppSyncServiceRole
      dataSources:
      ...
      mappingTemplatesLocation: ...
      mappingTemplates:
      ...
    - name: public-appsync-endpoint
      schema: AppSync/schema.graphql # or something like AppSync/public/schema.graphql
      authenticationType: API_KEY
      serviceRole: PublicAppSyncServiceRole
      dataSources:
      ...
      mappingTemplatesLocation: ...
      mappingTemplates:
      ...
```

> **Note:** CloudFormation stack outputs and logical IDs will be changed from the defaults to api name prefixed. This allows you to differentiate the APIs on your stack if you want to work with multiple APIs.

### Direct Lambda Resolvers

Amazon supports [direct lambda resolvers](https://docs.aws.amazon.com/appsync/latest/devguide/direct-lambda-reference.html)

With a direct lambda resolver, no VTL mapping template is required for either request or response. This can be an option if you would like to avoid usage of the Apache VTL langauge or require a complex resolver. You can enable direct Lambda resolvers by setting `false` as the `request` and/or `response` value.

Example:

```yml
custom:
  appsync:
    mappingTemplates:
      - type: Query
        request: false
        response: false
        dataSource: myLambdaSource
        field: getMyData
```

Furthermore, direct resolution can be enabled separately for the request and response templates.

### Pipeline Resolvers

Amazon supports [pipeline resolvers](https://docs.aws.amazon.com/appsync/latest/devguide/pipeline-resolvers.html)

They allow you to perform more than one mapping template in sequence, so you can do multiple queries to multiple sources.
These queries are called function configurations ('AWS::AppSync::FunctionConfiguration') and are children of a resolver.

Here is an example of how to configure a resolver with function configurations.
The key here is to provide a 'kind' of 'PIPELINE' to the mapping template of the parent resolver.
Then provide the names of the functions in the mappingTemplate to match the names of the functionConfigurations.

```yml
custom:
  appSync:
    mappingTemplates:
      - type: Query
        field: testPipelineQuery
        request: './mapping-templates/before.vtl' # the pipeline's "before" mapping template, defaults to {type}.{field).request.vtl
        response: './mapping-templates/after.vtl' # the pipeline's "after" mapping template, defaults to {type}.{field}.response.vtl
        kind: PIPELINE
        functions:
          - authorizeFunction
          - fetchDataFunction
    functionConfigurations:
      - dataSource: graphqlLambda
        name: 'authorizeFunction'
        request: './mapping-templates/authorize-request.vtl' # defaults to {name}.request.vtl
        response: './mapping-templates/common-response.vtl' # defaults to {name}.response.vtl
      - dataSource: dataTable
        name: 'fetchDataFunction'
        request: './mapping-templates/fetchData.vtl' # defaults to {name}.request.vtl
        response: './mapping-templates/common-response.vtl' # defaults to {name}.response.vtl
```

### Managing API keys

Since v1.5.0, api keys management is supported. You can pass one or more api keys configuration as an array in the `appSync.apiKeys` property.

The keys can either be a string (name of the key with defaults) or an object of the following shape:

| property     | default             | description                                                                                                                                                                                                                                                     |
| ------------ | ------------------- | --------------------------------------------------------------------------------------------------------------------------------------------------------------------------------------------------------------------------------------------------------------- |
| name         | _auto-generated_    | Name of the key. This is used under the hood to differentiate keys in the deployment process.<br/><br/>Names are used in the Cfn resource name. Please, keep them short and without spaces or special characters to avoid issues. Key names are case sensitive. |
| description  | _name of the key_   | A short description for that key                                                                                                                                                                                                                                |
| expiresAfter | 365d                | Expiration time for the key. <br/>Can be expressed in hours or in "human" format (As in momentjs [add](https://momentjscom.readthedocs.io/en/latest/moment/03-manipulating/01-add/)).<br/>eg: `24`, `30d`, `1M`, `2w`, `1y`<br/>Min: 1d, max: 1y                |
| expiresAt    | _one year from now_ | A specific expiration date in ISO 8601 format. Or as a unix timestamp                                                                                                                                                                                           |
| apiKeyId     | `undefined`         | the id if the api to update. Useful for when an api key has been created manually in the AWS console.                                                                                                                                                           |

If both `expiresAfter` and `expiresAt` are specified, `expiresAfter` takes precedence.

When naming keys, you need to be aware that changing the value will require the **replacement** of the api key.

Unnamed keys are named automatically sequentially Key1, Key2, Key3 and so forth.

:warning: **Be careful when removing unnamed keys!!!**. For exemple, if you have 3 unnamed keys and you remove the second one in your list, Key3 will become Key2. As a result, it is former Key3 that **will be removed**. To workaround that, you could specify their auto-generated names before removing any unnamed keys (Key1, Key2 and Key3 in our example. Then remove Key2). As a rule of thumb, all keys should be named to avoid issues.

:bulb: If you have already deployed and an api key was previously auto-generated for you (either in version <1.5.0 or if you deployed without specifying the `apiKeys` property), you can add it to your yml template by naming it `Default` (case sensitive!!). Starting from there, you can add additional API keys.

:bulb: If you want to revoke a key, delete it, or rename it.

:bulb: If a key expires, or you have manually deleted it from the cosole, subsequent deployments will fail (after 60 days in the case it expires). You can fix that by simply removing the key from your yml file, or by renaming it (in which case, a new key will be generated).

Example:

```yml
apiKeys:
  - name: Default # default API key. Use this name if you already have an auto-generated API key
    description: Default api key
    expires: 1y # 1 year timelife
  - Mark # inline named key, with defaults (1 year duration)
  - name: John
    description: John api key
    expires: 30d
  - name: Jane
    expires: 2d
  - description: Unnamed key # first unnamed key (Key1)
  - expires: 30d # second unnamed key (Key2)
  - name: ThrottledAPIKey
    wafRules:
      - throttle # throttle this API key to 100 requests per 5 min

  - name: GeoApiKey
    description: Us Only
    # Disallow this Api key outsite the US
    wafRules:
      - action: Block
        name: UsOnly
        statement:
          NotStatement:
            Statement:
              GeoMatchStatement:
                CountryCodes:
                  - US
```

:bulb: Finally, if you dont't want serverless to handle keys for you, just pass an empty array:

```yml
# Handle keys manually in the aws console.
apiKeys: []
```

### WAF Web ACL

AppSync [supports WAF](https://aws.amazon.com/blogs/mobile/appsync-waf/). WAF is an Application Firewall that helps you protect your API against common web exploits.

This plugin comes with some handy pre-defined rules that you can enable in just a few lines of code.

### Throttling

Throttling will disallow requests coming from the same ip address when a limit is reached within a 5-minutes period.

There are several ways to enable it. Here are some examples:

```yml
wafConfig:
  enabled: true
  rules:
    - throttle # limit to 100 requests per 5 minutes period
    - throttle: 200 # limit to 200 requests per 5 minutes period
    - throttle:
        limit: 200
        priority: 10
        aggregateKeyType: FORWARDED_IP
        forwardedIPConfig:
          headerName: 'X-Forwarded-For'
          fallbackBehavior: 'MATCH'
```

### Disable Introspection

Sometimes, you want to disable introspection to disallow untrusted consumers to discover the structure of your API.

```yml
wafConfig:
  enabled: true
  rules:
    - disableIntrospection # disables introspection for everyone
```

### Using AWS Managed Rules

You can use
[AWS Managed Rules](https://docs.aws.amazon.com/waf/latest/developerguide/aws-managed-rule-groups.html)
using this configuration:

```yml
wafConfig:
  enabled: true
  rules:
    - name: MyRule1 # this is your rule name
      overrideAction:
        none: {}
      statement:
        managedRuleGroupStatement:
          vendorName: AWS
          name: AWSManagedRulesCommonRuleSet # this is the name of the managed rule
```

Managed rules require `overrideAction` set and `action` not set.

For more information view the
[AWS Managed Rule Groups List](https://docs.aws.amazon.com/waf/latest/developerguide/aws-managed-rule-groups-list.html).

### Per Api Key rules

In some cases, you might want to enable a rule only for a given API key only. You can specify `wafRules` under the `apiKeys` configuration. The rules will apply only to the api key under which the rule is set.

```yml
apiKeys:
  - name: MyApiKey
    expiresAfter: 365d
    wafRules:
      - throttle # throttles this API key
      - disableIntrospection # disables introspection for this API key
```

Adding a rule to an API key without any _statement_ will add a "match-all" rule for that key.
This is usefull for example to exclude api keys from high-level rules. In that case, you need to make sure to attribute a higher priority to that rule.

Example:

- Block all requests by default
- Add a rule to allow US requests
- Except for the `WorldWideApiKey` key, that should have worldwide access.

```yml
wafConfig:
  enabled: true
  defaultAction: Block # Block all by default
  rules:
    # allow US requests
    - action: Allow
      name: UsOnly
      priority: 5
      statement:
        geoMatchStatement:
          countryCodes:
            - US
apiKeys:
  - name: Key1 # no rule is set, the top-level rule applies (Us only)
  - name: Key1 # no rule is set, the top-level rule applies (Us only)
  - name: WorldWideApiKey
    wafRules:
      - name: WorldWideApiKeyRule
        action: Allow
        priority: 1 # Make sure the priority is higher (lower number) to evaluate it first
```

### About priority

The priorities don't need to be consecutive, but they must all be different.

Setting a priority to the rules is not required, but recommended. If you don't set priority, it will be automatically attributed (sequentially) according to the following rules:

First the global rules (under `wafConfig.rules`), in the order that they are defined. Then, the api key rules, in order of api key definitions, then rule definition.
Auto-generated priorities start at 100. This gives you some room (0-99) to add other rules that should get a higher priority, if you need to.

For more info about how rules are executed, pease refer to [the documentation](https://docs.aws.amazon.com/waf/latest/developerguide/web-acl-processing.html)

Example:

```yml
wafConfig:
  enabled: true
  rules:
    - name: Rule1
      # (no-set) Priority = 100
    - name: Rule2
      priority: 5 # Priority = 5
    - name: Rule3
      # (no-set) Priority = 101
apiKeys:
  - name: Key1
    wafRules:
      - name: Rule4
        # (no-set) Priority = 102
      - name: Rule5
        # (no-set) Priority = 103
  - name: Key
    wafRules:
      - name: Rule6
        priority: 1 # Priority = 1
      - name: Rule7
        # (no-set) Priority = 104
```

### Advanced usage

You can also specify custom rules. For more info on how to define a rule, see the [Cfn documentation](https://docs.aws.amazon.com/AWSCloudFormation/latest/UserGuide/aws-properties-wafv2-webacl-rule.html)

Example:

```yml
wafConfig:
  enabled: true
  defaultAction: Block
  rules:
    # Only allow US users
    - action: Allow
      name: UsOnly
      statement:
        geoMatchStatement:
          countryCodes:
            - US
```

### Schema Comments

In some cases you want to enable usage of old-style comments (#) in appSync. setting the `allowHashDescription` setting
to true, will enable this.

Example:

```yml
custom:
  appSync:
    name: # defaults to api
    allowHashDescription: true
    # ... other settings
```

### Stack Outputs & Exports

`GraphQlApiId`and `GraphQlApiUrl` are exported to allow cross-stack resource reference using `Fn::ImportValue`.
Output Exports are named with a `${AWS::StackName}-` prefix to the logical IDs. For example, `${AWS::StackName}-GraphQlApiId`.

> Note: CloudFormation stack outputs and logical IDs will be changed from the defaults to api name prefixed. This allows you to differentiate the APIs on your stack if you want to work with multiple APIs.

# Cli Usage

## `serverless deploy`

This command will deploy all AppSync resources in the same CloudFormation template used by the other serverless resources.

- Providing the `--conceal` option will conceal the API keys from the output when the authentication type of `API_KEY` is used.

## `validate-schema`

Validates your GraphQL Schema(s) without deploying.

## `serverless graphql-playground`

This command will start a local graphql-playground server which is connected to your deployed AppSync endpoint (in the cloud). The required options for the command are different depending on your AppSync authenticationType.

For API_KEY, either the GraphQLApiKeyDefault output or the --apiKey option is required

For AMAZON_COGNITO_USER_POOLS, the -u/--username and -p/--password arguments are required. The cognito user pool client id can be provided with the --clientId option or directly in the yaml file (`custom.appSync.userPoolConfig.playgroundClientId`)

For OPENID_CONNECT, the --jwtToken option is required.

The AWS_IAM authenticationType is not currently supported.

# Offline support

There are 2 ways to work with offline development for serverless appsync.

## serverless-appsync-simulator

[serverless-appsync-simulator](https://github.com/bboure/serverless-appsync-simulator) is a wrapper of aws's [amplify-cli](https://github.com/aws-amplify/amplify-cli) for serverless and this plugin. Both are actively maintained.

## serverless-appsync-offline (deprecated/unmaintained)

[serverless-appsync-offline](https://github.com/aheissenberger/serverless-appsync-offline) is based on [AppSync Emulator](https://github.com/ConduitVC/aws-utils/tree/appsync/packages/appsync-emulator-serverless). Both these packages are currently unmaintained.

# Split Stacks Plugin

You can use [serverless-plugin-split-stacks](https://github.com/dougmoscrop/serverless-plugin-split-stacks) to migrate AppSync resources in nested stacks in order to work around the [~~200~~](~~) 500 resource limit.

1. Install [serverless-plugin-split-stacks](https://github.com/dougmoscrop/serverless-plugin-split-stacks)

```bash
yarn add --dev serverless-plugin-split-stacks
 or
npm install --save-dev serverless-plugin-split-stacks
```

2. Follow the `serverless-plugin-split-stacks` installation instructions

3. Place `serverless-plugin-split-stacks` after `serverless-appsync-plugin`

```yml
plugins:
  - serverless-appsync-plugin
  - serverless-plugin-split-stacks
```

4. Create `stacks-map.js` in the root folder

```js
module.exports = {
  'AWS::AppSync::ApiKey': { destination: 'AppSync', allowSuffix: true },
  'AWS::AppSync::DataSource': { destination: 'AppSync', allowSuffix: true },
  'AWS::AppSync::FunctionConfiguration': {
    destination: 'AppSync',
    allowSuffix: true,
  },
  'AWS::AppSync::GraphQLApi': { destination: 'AppSync', allowSuffix: true },
  'AWS::AppSync::GraphQLSchema': { destination: 'AppSync', allowSuffix: true },
  'AWS::AppSync::Resolver': { destination: 'AppSync', allowSuffix: true },
};
```

5. Enjoy :beers:

# Custom domains

AppSync [supports custom domains](https://aws.amazon.com/blogs/mobile/introducing-custom-domain-names-for-aws-appsync-apis/).

You need to generate and provide a valid certificate ARN for the domain (Note: Taht certificate ust be in the `us-east-1` region, no matter where you deploy your AppSync API).

example:

```yaml
custom:
  appSync:
    domain:
      name: api.example.com
      certificateArn: arn:aws:acm:us-east-1123456789:certificate/1c4e4c36-9a63-4685-94b7-e873402baca3
      route53:
        hostedZoneId: ABCDEFGHIJKLMN # optional. If not provided, the plugin will try to find the best match from the domain name
        hostedZoneName: example.com # optional. If not provided, the plugin will try to find the best match from the domain name
```

Domains are managed trhough the CLI commands. This allows a better flexibility and control over your domains and APIs.

e.g. You can swap one API with another on a domain easily (for blue/green deployments)

Note: This is currently only supported for one API. If you have multiple APIs in your stack, the first one will be used.

## Create/delete a domain

Before associating a domain to an API, you must first create it. You can do so using the following command.

```bash
sls appsync-domain create
```

And to delete it:

```bash
sls appsync-domain delete
```

If an API is associated to it, you will need to disassociate it first.

## Associate/disassociate an API to the domain

```bash
sls appsync-domain assoc --stage dev
```

You can associate an API to a domain that already has another API attached to it. The old API will be replaced by the new one.

To disassociate an API from the domain, use

```bash
sls appsync-domain disassoc --stage dev
```

## Create/delete a route53 record

If you use Route53 for your hosted zone, you can also manage the CNAME record for your custom domain easily using the following commands.

```bash
sls appsync-domain create-record
```

```bash
sls appsync-domain delete-record
```

# Contributing

If you have any questions, issue, feature request, please feel free to [open an issue](/issues/new).

You are also very welcome to open a PR and we will gladely review it.

# Resources

## VSCode extensions

- [AppSync Utils](https://marketplace.visualstudio.com/items?itemName=bboure.vscode-appsync-utils): A collection of snippets that make AppSync development easier
- [AppSync Resolver Autocomplete](https://marketplace.visualstudio.com/items?itemName=theBenForce.appsync-resolver-autocomplete): Autocomplete support for VTL template files.

## Video tutorials

- [Building an AppSync + Serverless Framework Backend | FooBar](https://www.youtube.com/watch?v=eTUYqI_LCQ4)

## Blog tutorial

- _Part 1:_ [Running a scalable & reliable GraphQL endpoint with Serverless](https://serverless.com/blog/running-scalable-reliable-graphql-endpoint-with-serverless/)

- _Part 2:_ [AppSync Backend: AWS Managed GraphQL Service](https://medium.com/@sid88in/running-a-scalable-reliable-graphql-endpoint-with-serverless-24c3bb5acb43)

- _Part 3:_ [AppSync Frontend: AWS Managed GraphQL Service](https://hackernoon.com/running-a-scalable-reliable-graphql-endpoint-with-serverless-db16e42dc266)

- _Part 4:_ [Serverless AppSync Plugin: Top 10 New Features](https://medium.com/hackernoon/serverless-appsync-plugin-top-10-new-features-3faaf6789480)

# Contributors ✨

Thanks goes to these wonderful people :clap:

<!-- ALL-CONTRIBUTORS-LIST:START - Do not remove or modify this section -->
<!-- prettier-ignore-start -->
<!-- markdownlint-disable -->
<table>
  <tr>
    <td align="center"><a href="https://github.com/bboure"><img src="https://avatars0.githubusercontent.com/u/7089997?v=4?s=100" width="100px;" alt=""/><br /><sub><b>Benoît Bouré</b></sub></a><br /><a href="#maintenance-bboure" title="Maintenance">🚧</a> <a href="https://github.com/sid88in/serverless-appsync-plugin/commits?author=bboure" title="Code">💻</a></td>
    <td align="center"><a href="https://twitter.com/mrsanfran2"><img src="https://avatars2.githubusercontent.com/u/1587005?v=4?s=100" width="100px;" alt=""/><br /><sub><b>Siddharth Gupta</b></sub></a><br /><a href="https://github.com/sid88in/serverless-appsync-plugin/commits?author=sid88in" title="Code">💻</a></td>
    <td align="center"><a href="https://twitter.com/nikgraf"><img src="https://avatars1.githubusercontent.com/u/223045?v=4?s=100" width="100px;" alt=""/><br /><sub><b>Nik Graf</b></sub></a><br /><a href="https://github.com/sid88in/serverless-appsync-plugin/commits?author=nikgraf" title="Code">💻</a></td>
    <td align="center"><a href="https://github.com/Foosballfan"><img src="https://avatars3.githubusercontent.com/u/15104463?v=4?s=100" width="100px;" alt=""/><br /><sub><b>Charles Killer</b></sub></a><br /><a href="https://github.com/sid88in/serverless-appsync-plugin/commits?author=Foosballfan" title="Code">💻</a></td>
    <td align="center"><a href="https://github.com/jpstrikesback"><img src="https://avatars3.githubusercontent.com/u/445563?v=4?s=100" width="100px;" alt=""/><br /><sub><b>jpstrikesback</b></sub></a><br /><a href="https://github.com/sid88in/serverless-appsync-plugin/commits?author=jpstrikesback" title="Code">💻</a></td>
    <td align="center"><a href="https://github.com/zy"><img src="https://avatars1.githubusercontent.com/u/284540?v=4?s=100" width="100px;" alt=""/><br /><sub><b>ZY</b></sub></a><br /><a href="https://github.com/sid88in/serverless-appsync-plugin/commits?author=zy" title="Code">💻</a></td>
    <td align="center"><a href="https://github.com/francisu"><img src="https://avatars3.githubusercontent.com/u/944949?v=4?s=100" width="100px;" alt=""/><br /><sub><b>Francis Upton IV</b></sub></a><br /><a href="https://github.com/sid88in/serverless-appsync-plugin/commits?author=francisu" title="Code">💻</a></td>
  </tr>
  <tr>
    <td align="center"><a href="https://github.com/trilliput"><img src="https://avatars1.githubusercontent.com/u/807663?v=4?s=100" width="100px;" alt=""/><br /><sub><b>Ilya Shmygol</b></sub></a><br /><a href="https://github.com/sid88in/serverless-appsync-plugin/commits?author=trilliput" title="Code">💻</a></td>
    <td align="center"><a href="https://github.com/maddijoyce"><img src="https://avatars2.githubusercontent.com/u/2224291?v=4?s=100" width="100px;" alt=""/><br /><sub><b>Maddi Joyce</b></sub></a><br /><a href="https://github.com/sid88in/serverless-appsync-plugin/commits?author=maddijoyce" title="Code">💻</a></td>
    <td align="center"><a href="https://github.com/sebflipper"><img src="https://avatars2.githubusercontent.com/u/144435?v=4?s=100" width="100px;" alt=""/><br /><sub><b>sebflipper</b></sub></a><br /><a href="https://github.com/sid88in/serverless-appsync-plugin/commits?author=sebflipper" title="Code">💻</a></td>
    <td align="center"><a href="https://www.erezro.com/"><img src="https://avatars0.githubusercontent.com/u/26760571?v=4?s=100" width="100px;" alt=""/><br /><sub><b>Erez Rokah</b></sub></a><br /><a href="https://github.com/sid88in/serverless-appsync-plugin/commits?author=erezrokah" title="Code">💻</a></td>
    <td align="center"><a href="https://www.twitter.com/deadcoder0904"><img src="https://avatars1.githubusercontent.com/u/16436270?v=4?s=100" width="100px;" alt=""/><br /><sub><b>Akshay Kadam (A2K)</b></sub></a><br /><a href="https://github.com/sid88in/serverless-appsync-plugin/commits?author=deadcoder0904" title="Code">💻</a></td>
    <td align="center"><a href="https://github.com/AntonShevel"><img src="https://avatars2.githubusercontent.com/u/5391187?v=4?s=100" width="100px;" alt=""/><br /><sub><b>Anton</b></sub></a><br /><a href="https://github.com/sid88in/serverless-appsync-plugin/commits?author=AntonShevel" title="Code">💻</a></td>
    <td align="center"><a href="https://github.com/hardchor"><img src="https://avatars0.githubusercontent.com/u/307162?v=4?s=100" width="100px;" alt=""/><br /><sub><b>Burkhard Reffeling</b></sub></a><br /><a href="https://github.com/sid88in/serverless-appsync-plugin/commits?author=hardchor" title="Code">💻</a></td>
  </tr>
  <tr>
    <td align="center"><a href="https://github.com/deankostomaj"><img src="https://avatars1.githubusercontent.com/u/3761480?v=4?s=100" width="100px;" alt=""/><br /><sub><b>Dean Koštomaj</b></sub></a><br /><a href="https://github.com/sid88in/serverless-appsync-plugin/commits?author=deankostomaj" title="Code">💻</a></td>
    <td align="center"><a href="https://blog.lesierse.com/"><img src="https://avatars0.githubusercontent.com/u/270232?v=4?s=100" width="100px;" alt=""/><br /><sub><b>Vincent Lesierse</b></sub></a><br /><a href="https://github.com/sid88in/serverless-appsync-plugin/commits?author=vlesierse" title="Code">💻</a></td>
    <td align="center"><a href="https://riotz.works/"><img src="https://avatars3.githubusercontent.com/u/31102213?v=4?s=100" width="100px;" alt=""/><br /><sub><b>lulzneko</b></sub></a><br /><a href="https://github.com/sid88in/serverless-appsync-plugin/commits?author=lulzneko" title="Code">💻</a></td>
    <td align="center"><a href="https://github.com/thomasmichaelwallace"><img src="https://avatars1.githubusercontent.com/u/1954845?v=4?s=100" width="100px;" alt=""/><br /><sub><b>thomas michael wallace</b></sub></a><br /><a href="https://github.com/sid88in/serverless-appsync-plugin/commits?author=thomasmichaelwallace" title="Code">💻</a></td>
    <td align="center"><a href="https://github.com/c10h22"><img src="https://avatars3.githubusercontent.com/u/305888?v=4?s=100" width="100px;" alt=""/><br /><sub><b>Adnene KHALFA</b></sub></a><br /><a href="https://github.com/sid88in/serverless-appsync-plugin/commits?author=c10h22" title="Code">💻</a></td>
    <td align="center"><a href="https://github.com/roznalex"><img src="https://avatars0.githubusercontent.com/u/8004948?v=4?s=100" width="100px;" alt=""/><br /><sub><b>Alex Rozn</b></sub></a><br /><a href="https://github.com/sid88in/serverless-appsync-plugin/commits?author=roznalex" title="Code">💻</a></td>
    <td align="center"><a href="https://github.com/kinyat"><img src="https://avatars0.githubusercontent.com/u/1476974?v=4?s=100" width="100px;" alt=""/><br /><sub><b>Eric Chan</b></sub></a><br /><a href="https://github.com/sid88in/serverless-appsync-plugin/commits?author=kinyat" title="Code">💻</a></td>
  </tr>
  <tr>
    <td align="center"><a href="http://josephle.me/"><img src="https://avatars1.githubusercontent.com/u/2822954?v=4?s=100" width="100px;" alt=""/><br /><sub><b>Joseph</b></sub></a><br /><a href="https://github.com/sid88in/serverless-appsync-plugin/commits?author=josephnle" title="Code">💻</a></td>
    <td align="center"><a href="http://miha.website/"><img src="https://avatars1.githubusercontent.com/u/142531?v=4?s=100" width="100px;" alt=""/><br /><sub><b>Miha Eržen</b></sub></a><br /><a href="https://github.com/sid88in/serverless-appsync-plugin/commits?author=mihaerzen" title="Code">💻</a></td>
    <td align="center"><a href="http://mike.fogel.ca/"><img src="https://avatars0.githubusercontent.com/u/69902?v=4?s=100" width="100px;" alt=""/><br /><sub><b>Mike Fogel</b></sub></a><br /><a href="https://github.com/sid88in/serverless-appsync-plugin/commits?author=mfogel" title="Code">💻</a></td>
    <td align="center"><a href="https://philippmuens.com/"><img src="https://avatars3.githubusercontent.com/u/1606004?v=4?s=100" width="100px;" alt=""/><br /><sub><b>Philipp Muens</b></sub></a><br /><a href="https://github.com/sid88in/serverless-appsync-plugin/commits?author=pmuens" title="Code">💻</a></td>
    <td align="center"><a href="https://github.com/toxuin"><img src="https://avatars1.githubusercontent.com/u/868268?v=4?s=100" width="100px;" alt=""/><br /><sub><b>Toxuin</b></sub></a><br /><a href="https://github.com/sid88in/serverless-appsync-plugin/commits?author=toxuin" title="Code">💻</a></td>
    <td align="center"><a href="http://hypexr.org/"><img src="https://avatars1.githubusercontent.com/u/5427?v=4?s=100" width="100px;" alt=""/><br /><sub><b>Scott Rippee</b></sub></a><br /><a href="https://github.com/sid88in/serverless-appsync-plugin/commits?author=hypexr" title="Code">💻</a></td>
    <td align="center"><a href="https://github.com/yai333"><img src="https://avatars2.githubusercontent.com/u/29742643?v=4?s=100" width="100px;" alt=""/><br /><sub><b>Yi Ai</b></sub></a><br /><a href="https://github.com/sid88in/serverless-appsync-plugin/commits?author=yai333" title="Code">💻</a></td>
  </tr>
  <tr>
    <td align="center"><a href="https://github.com/markvp"><img src="https://avatars2.githubusercontent.com/u/6936351?v=4?s=100" width="100px;" alt=""/><br /><sub><b>markvp</b></sub></a><br /><a href="https://github.com/sid88in/serverless-appsync-plugin/commits?author=markvp" title="Code">💻</a></td>
    <td align="center"><a href="https://github.com/alexleonescalera"><img src="https://avatars2.githubusercontent.com/u/14811478?v=4?s=100" width="100px;" alt=""/><br /><sub><b>Alex</b></sub></a><br /><a href="https://github.com/sid88in/serverless-appsync-plugin/commits?author=alexleonescalera" title="Code">💻</a></td>
    <td align="center"><a href="https://github.com/alexjurkiewicz"><img src="https://avatars0.githubusercontent.com/u/379509?v=4?s=100" width="100px;" alt=""/><br /><sub><b>Alex Jurkiewicz</b></sub></a><br /><a href="https://github.com/sid88in/serverless-appsync-plugin/commits?author=alexjurkiewicz" title="Code">💻</a></td>
    <td align="center"><a href="https://github.com/anasqadrei"><img src="https://avatars1.githubusercontent.com/u/4755353?v=4?s=100" width="100px;" alt=""/><br /><sub><b>Anas Qaderi</b></sub></a><br /><a href="https://github.com/sid88in/serverless-appsync-plugin/commits?author=anasqadrei" title="Code">💻</a></td>
    <td align="center"><a href="http://www.heissenberger.at/"><img src="https://avatars2.githubusercontent.com/u/200095?v=4?s=100" width="100px;" alt=""/><br /><sub><b>Andreas Heissenberger</b></sub></a><br /><a href="https://github.com/sid88in/serverless-appsync-plugin/commits?author=aheissenberger" title="Code">💻</a></td>
    <td align="center"><a href="https://github.com/Mickael"><img src="https://avatars1.githubusercontent.com/u/32233?v=4?s=100" width="100px;" alt=""/><br /><sub><b>mickael</b></sub></a><br /><a href="https://github.com/sid88in/serverless-appsync-plugin/commits?author=Mickael" title="Code">💻</a></td>
    <td align="center"><a href="https://github.com/btorresgil"><img src="https://avatars2.githubusercontent.com/u/4164289?v=4?s=100" width="100px;" alt=""/><br /><sub><b>Brian Torres-Gil</b></sub></a><br /><a href="https://github.com/sid88in/serverless-appsync-plugin/commits?author=btorresgil" title="Code">💻</a></td>
  </tr>
  <tr>
    <td align="center"><a href="https://github.com/cameroncf"><img src="https://avatars2.githubusercontent.com/u/789760?v=4?s=100" width="100px;" alt=""/><br /><sub><b>Cameron Childress</b></sub></a><br /><a href="https://github.com/sid88in/serverless-appsync-plugin/commits?author=cameroncf" title="Code">💻</a></td>
    <td align="center"><a href="https://github.com/cc07"><img src="https://avatars1.githubusercontent.com/u/26186634?v=4?s=100" width="100px;" alt=""/><br /><sub><b>Chris Chiang</b></sub></a><br /><a href="https://github.com/sid88in/serverless-appsync-plugin/commits?author=cc07" title="Code">💻</a></td>
    <td align="center"><a href="https://www.linkedin.com/in/siliconvalleynextgeneration/"><img src="https://avatars0.githubusercontent.com/u/1230575?v=4?s=100" width="100px;" alt=""/><br /><sub><b>Esref Durna</b></sub></a><br /><a href="https://github.com/sid88in/serverless-appsync-plugin/commits?author=EsrefDurna" title="Code">💻</a></td>
    <td align="center"><a href="https://github.com/lkhari"><img src="https://avatars0.githubusercontent.com/u/3062396?v=4?s=100" width="100px;" alt=""/><br /><sub><b>Hari</b></sub></a><br /><a href="https://github.com/sid88in/serverless-appsync-plugin/commits?author=lkhari" title="Code">💻</a></td>
    <td align="center"><a href="https://github.com/ivanbarlog"><img src="https://avatars2.githubusercontent.com/u/2583610?v=4?s=100" width="100px;" alt=""/><br /><sub><b>Ivan Barlog</b></sub></a><br /><a href="https://github.com/sid88in/serverless-appsync-plugin/commits?author=ivanbarlog" title="Code">💻</a></td>
    <td align="center"><a href="https://github.com/jveldboom"><img src="https://avatars2.githubusercontent.com/u/303202?v=4?s=100" width="100px;" alt=""/><br /><sub><b>John Veldboom</b></sub></a><br /><a href="https://github.com/sid88in/serverless-appsync-plugin/commits?author=jveldboom" title="Code">💻</a></td>
    <td align="center"><a href="https://github.com/bigluck"><img src="https://avatars2.githubusercontent.com/u/1511095?v=4?s=100" width="100px;" alt=""/><br /><sub><b>Luca Bigon</b></sub></a><br /><a href="https://github.com/sid88in/serverless-appsync-plugin/commits?author=bigluck" title="Code">💻</a></td>
  </tr>
  <tr>
    <td align="center"><a href="https://twitter.com/sketchingdev"><img src="https://avatars2.githubusercontent.com/u/31957045?v=4?s=100" width="100px;" alt=""/><br /><sub><b>Lucas</b></sub></a><br /><a href="https://github.com/sid88in/serverless-appsync-plugin/commits?author=SketchingDev" title="Code">💻</a></td>
    <td align="center"><a href="https://markpollmann.com/"><img src="https://avatars2.githubusercontent.com/u/5286559?v=4?s=100" width="100px;" alt=""/><br /><sub><b>Mark Pollmann</b></sub></a><br /><a href="https://github.com/sid88in/serverless-appsync-plugin/commits?author=MarkPollmann" title="Code">💻</a></td>
    <td align="center"><a href="http://www.twitter.com/@morficus"><img src="https://avatars3.githubusercontent.com/u/718799?v=4?s=100" width="100px;" alt=""/><br /><sub><b>Maurice Williams</b></sub></a><br /><a href="https://github.com/sid88in/serverless-appsync-plugin/commits?author=morficus" title="Code">💻</a></td>
    <td align="center"><a href="http://www.cedar.ai/"><img src="https://avatars0.githubusercontent.com/u/1109028?v=4?s=100" width="100px;" alt=""/><br /><sub><b>Mike Chen</b></sub></a><br /><a href="https://github.com/sid88in/serverless-appsync-plugin/commits?author=chensjlv" title="Code">💻</a></td>
    <td align="center"><a href="https://github.com/asnaseer-resilient"><img src="https://avatars1.githubusercontent.com/u/6410094?v=4?s=100" width="100px;" alt=""/><br /><sub><b>asnaseer-resilient</b></sub></a><br /><a href="https://github.com/sid88in/serverless-appsync-plugin/commits?author=asnaseer-resilient" title="Code">💻</a></td>
    <td align="center"><a href="http://www.treadbook.com/"><img src="https://avatars3.githubusercontent.com/u/2530264?v=4?s=100" width="100px;" alt=""/><br /><sub><b>Neal Clark</b></sub></a><br /><a href="https://github.com/sid88in/serverless-appsync-plugin/commits?author=nealclark" title="Code">💻</a></td>
    <td align="center"><a href="https://github.com/moelholm"><img src="https://avatars2.githubusercontent.com/u/8393156?v=4?s=100" width="100px;" alt=""/><br /><sub><b>Nicky Moelholm</b></sub></a><br /><a href="https://github.com/sid88in/serverless-appsync-plugin/commits?author=moelholm" title="Code">💻</a></td>
  </tr>
  <tr>
    <td align="center"><a href="https://patrick.wtf/"><img src="https://avatars1.githubusercontent.com/u/667029?v=4?s=100" width="100px;" alt=""/><br /><sub><b>Patrick Arminio</b></sub></a><br /><a href="https://github.com/sid88in/serverless-appsync-plugin/commits?author=patrick91" title="Code">💻</a></td>
    <td align="center"><a href="https://github.com/engineforce"><img src="https://avatars0.githubusercontent.com/u/3614365?v=4?s=100" width="100px;" alt=""/><br /><sub><b>Paul Li</b></sub></a><br /><a href="https://github.com/sid88in/serverless-appsync-plugin/commits?author=engineforce" title="Code">💻</a></td>
    <td align="center"><a href="https://conduit.vc/"><img src="https://avatars3.githubusercontent.com/u/322957?v=4?s=100" width="100px;" alt=""/><br /><sub><b>James Lal</b></sub></a><br /><a href="https://github.com/sid88in/serverless-appsync-plugin/commits?author=lightsofapollo" title="Code">💻</a></td>
    <td align="center"><a href="https://github.com/thenengah"><img src="https://avatars2.githubusercontent.com/u/32788783?v=4?s=100" width="100px;" alt=""/><br /><sub><b>Sam Gilman</b></sub></a><br /><a href="https://github.com/sid88in/serverless-appsync-plugin/commits?author=thenengah" title="Code">💻</a></td>
    <td align="center"><a href="https://github.com/stefanceriu"><img src="https://avatars2.githubusercontent.com/u/637564?v=4?s=100" width="100px;" alt=""/><br /><sub><b>Stefan Ceriu</b></sub></a><br /><a href="https://github.com/sid88in/serverless-appsync-plugin/commits?author=stefanceriu" title="Code">💻</a></td>
    <td align="center"><a href="https://github.com/tsmith"><img src="https://avatars2.githubusercontent.com/u/339175?v=4?s=100" width="100px;" alt=""/><br /><sub><b>tsmith</b></sub></a><br /><a href="https://github.com/sid88in/serverless-appsync-plugin/commits?author=tsmith" title="Code">💻</a></td>
    <td align="center"><a href="https://github.com/veloware"><img src="https://avatars1.githubusercontent.com/u/61578546?v=4?s=100" width="100px;" alt=""/><br /><sub><b>veloware</b></sub></a><br /><a href="https://github.com/sid88in/serverless-appsync-plugin/commits?author=veloware" title="Code">💻</a></td>
  </tr>
  <tr>
    <td align="center"><a href="https://github.com/nadalfederer"><img src="https://avatars1.githubusercontent.com/u/6043510?v=4?s=100" width="100px;" alt=""/><br /><sub><b>Vladimir Lebedev</b></sub></a><br /><a href="https://github.com/sid88in/serverless-appsync-plugin/commits?author=nadalfederer" title="Code">💻</a></td>
    <td align="center"><a href="https://github.com/Znergy"><img src="https://avatars1.githubusercontent.com/u/18511689?v=4?s=100" width="100px;" alt=""/><br /><sub><b>Ryan Jones</b></sub></a><br /><a href="https://github.com/sid88in/serverless-appsync-plugin/commits?author=Znergy" title="Code">💻</a></td>
    <td align="center"><a href="https://github.com/vicary"><img src="https://avatars0.githubusercontent.com/u/85772?v=4?s=100" width="100px;" alt=""/><br /><sub><b>Vicary A.</b></sub></a><br /><a href="https://github.com/sid88in/serverless-appsync-plugin/commits?author=vicary" title="Code">💻</a></td>
    <td align="center"><a href="https://github.com/bsantare"><img src="https://avatars2.githubusercontent.com/u/29000522?v=4?s=100" width="100px;" alt=""/><br /><sub><b>Brian Santarelli</b></sub></a><br /><a href="#ideas-bsantare" title="Ideas, Planning, & Feedback">🤔</a></td>
    <td align="center"><a href="https://github.com/EmiiFont"><img src="https://avatars.githubusercontent.com/u/4354709?v=4?s=100" width="100px;" alt=""/><br /><sub><b>Emilio Font</b></sub></a><br /><a href="https://github.com/sid88in/serverless-appsync-plugin/commits?author=EmiiFont" title="Code">💻</a></td>
    <td align="center"><a href="https://github.com/anastyn"><img src="https://avatars.githubusercontent.com/u/743872?v=4?s=100" width="100px;" alt=""/><br /><sub><b>Andriy Nastyn</b></sub></a><br /><a href="https://github.com/sid88in/serverless-appsync-plugin/commits?author=anastyn" title="Code">💻</a> <a href="https://github.com/sid88in/serverless-appsync-plugin/commits?author=anastyn" title="Documentation">📖</a></td>
    <td align="center"><a href="http://marcusjones.github.io/"><img src="https://avatars.githubusercontent.com/u/797625?v=4?s=100" width="100px;" alt=""/><br /><sub><b>MarcusJones</b></sub></a><br /><a href="https://github.com/sid88in/serverless-appsync-plugin/commits?author=MarcusJones" title="Documentation">📖</a></td>
  </tr>
  <tr>
    <td align="center"><a href="https://github.com/h-kishi"><img src="https://avatars.githubusercontent.com/u/8940568?v=4?s=100" width="100px;" alt=""/><br /><sub><b>h-kishi</b></sub></a><br /><a href="https://github.com/sid88in/serverless-appsync-plugin/commits?author=h-kishi" title="Code">💻</a></td>
    <td align="center"><a href="https://dillonbrowne.com/"><img src="https://avatars.githubusercontent.com/u/32145095?v=4?s=100" width="100px;" alt=""/><br /><sub><b>Dillon Browne</b></sub></a><br /><a href="https://github.com/sid88in/serverless-appsync-plugin/commits?author=dillonbrowne" title="Code">💻</a></td>
    <td align="center"><a href="https://github.com/pgrzesik"><img src="https://avatars.githubusercontent.com/u/17499590?v=4?s=100" width="100px;" alt=""/><br /><sub><b>Piotr Grzesik</b></sub></a><br /><a href="https://github.com/sid88in/serverless-appsync-plugin/commits?author=pgrzesik" title="Code">💻</a></td>
    <td align="center"><a href="https://github.com/AleksaC"><img src="https://avatars.githubusercontent.com/u/25728391?v=4?s=100" width="100px;" alt=""/><br /><sub><b>Aleksa Cukovic</b></sub></a><br /><a href="https://github.com/sid88in/serverless-appsync-plugin/commits?author=AleksaC" title="Code">💻</a></td>
    <td align="center"><a href="https://github.com/sc0ttdav3y"><img src="https://avatars.githubusercontent.com/u/405607?v=4?s=100" width="100px;" alt=""/><br /><sub><b>Scott Davey</b></sub></a><br /><a href="https://github.com/sid88in/serverless-appsync-plugin/commits?author=sc0ttdav3y" title="Code">💻</a></td>
    <td align="center"><a href="https://github.com/mshlz"><img src="https://avatars.githubusercontent.com/u/37939755?v=4?s=100" width="100px;" alt=""/><br /><sub><b>Mateus Holzschuh</b></sub></a><br /><a href="https://github.com/sid88in/serverless-appsync-plugin/commits?author=mshlz" title="Code">💻</a></td>
    <td align="center"><a href="https://github.com/nvanlo"><img src="https://avatars.githubusercontent.com/u/68108702?v=4?s=100" width="100px;" alt=""/><br /><sub><b>Nik Van Looy</b></sub></a><br /><a href="https://github.com/sid88in/serverless-appsync-plugin/commits?author=nvanlo" title="Code">💻</a></td>
  </tr>
</table>

<!-- markdownlint-restore -->
<!-- prettier-ignore-end -->

<!-- ALL-CONTRIBUTORS-LIST:END -->

This project follows the [all-contributors](https://github.com/all-contributors/all-contributors) specification. Contributions of any kind welcome!<|MERGE_RESOLUTION|>--- conflicted
+++ resolved
@@ -14,13 +14,8 @@
 
 # Minimum requirements
 
-<<<<<<< HEAD
 * [Node.js v8 or higher](https://nodejs.org)
 * [Serverless v1.83.3 or higher](https://github.com/serverless/serverless)
-=======
-- [Node.js v8 or higher](https://nodejs.org)
-- [Serverless v1.30.0 or higher](https://github.com/serverless/serverless)
->>>>>>> 826578f0
 
 # Installation & Configuration
 
